<<<<<<< HEAD
from typing import TYPE_CHECKING

if TYPE_CHECKING:
    from ...client import AdminClient

from .core.category import Category, CategoryEndpoint
from .core.cms_block import CmsBlock, CmsBlockEndpoint
from .core.cms_page import CmsPage, CmsPageEndpoint
from .core.cms_section import CmsSection, CmsSectionEndpoint
from .core.cms_slot import CmsSlot, CmsSlotEndpoint
from .core.country import Country, CountryEndpoint
from .core.country_state import CountryState, CountryStateEndpoint
from .core.currency import Currency, CurrencyEndpoint
from .core.currency_country_rounding import CurrencyCountryRounding, CurrencyCountryRoundingEndpoint
from .core.customer import Customer, CustomerEndpoint
from .core.customer_address import CustomerAddress, CustomerAddressEndpoint
from .core.customer_group import CustomerGroup, CustomerGroupEndpoint
from .core.customer_recovery import CustomerRecovery, CustomerRecoveryEndpoint
from .core.customer_wishlist import CustomerWishlist, CustomerWishlistEndpoint
from .core.customer_wishlist_product import CustomerWishlistProduct, CustomerWishlistProductEndpoint
from .core.delivery_time import DeliveryTime, DeliveryTimeEndpoint
from .core.document import Document, DocumentEndpoint
from .core.document_base_config import DocumentBaseConfig, DocumentBaseConfigEndpoint
from .core.document_base_config_sales_channel import (
    DocumentBaseConfigSalesChannel,
    DocumentBaseConfigSalesChannelEndpoint,
)
from .core.document_type import DocumentType, DocumentTypeEndpoint
from .core.landing_page import LandingPage, LandingPageEndpoint
from .core.language import Language, LanguageEndpoint
from .core.locale import Locale, LocaleEndpoint
from .core.main_category import MainCategory, MainCategoryEndpoint
from .core.media import Media, MediaEndpoint
from .core.media_thumbnail import MediaThumbnail, MediaThumbnailEndpoint
from .core.order import Order, OrderEndpoint
from .core.order_address import OrderAddress, OrderAddressEndpoint
from .core.order_customer import OrderCustomer, OrderCustomerEndpoint
from .core.order_delivery import OrderDelivery, OrderDeliveryEndpoint
from .core.order_delivery_position import OrderDeliveryPosition, OrderDeliveryPositionEndpoint
from .core.order_line_item import OrderLineItem, OrderLineItemEndpoint
from .core.order_line_item_download import OrderLineItemDownload, OrderLineItemDownloadEndpoint
from .core.order_transaction import OrderTransaction, OrderTransactionEndpoint
from .core.order_transaction_capture import OrderTransactionCapture, OrderTransactionCaptureEndpoint
from .core.order_transaction_capture_refund import OrderTransactionCaptureRefund, OrderTransactionCaptureRefundEndpoint
from .core.order_transaction_capture_refund_position import (
    OrderTransactionCaptureRefundPosition,
    OrderTransactionCaptureRefundPositionEndpoint,
)
from .core.payment_method import PaymentMethod, PaymentMethodEndpoint
from .core.product import Product, ProductEndpoint
from .core.product_configurator_setting import ProductConfiguratorSetting, ProductConfiguratorSettingEndpoint
from .core.product_cross_selling import ProductCrossSelling, ProductCrossSellingEndpoint
from .core.product_cross_selling_assigned_products import (
    ProductCrossSellingAssignedProducts,
    ProductCrossSellingAssignedProductsEndpoint,
)
from .core.product_download import ProductDownload, ProductDownloadEndpoint
from .core.product_export import ProductExport, ProductExportEndpoint
from .core.product_feature_set import ProductFeatureSet, ProductFeatureSetEndpoint
from .core.product_manufacturer import ProductManufacturer, ProductManufacturerEndpoint
from .core.product_media import ProductMedia, ProductMediaEndpoint
from .core.product_price import ProductPrice, ProductPriceEndpoint
from .core.product_review import ProductReview, ProductReviewEndpoint
from .core.product_search_keyword import ProductSearchKeyword, ProductSearchKeywordEndpoint
from .core.product_stream import ProductStream, ProductStreamEndpoint
from .core.product_visibility import ProductVisibility, ProductVisibilityEndpoint
from .core.promotion import Promotion, PromotionEndpoint
from .core.promotion_discount import PromotionDiscount, PromotionDiscountEndpoint
from .core.promotion_discount_prices import PromotionDiscountPrices, PromotionDiscountPricesEndpoint
from .core.property_group import PropertyGroup, PropertyGroupEndpoint
from .core.property_group_option import PropertyGroupOption, PropertyGroupOptionEndpoint
from .core.rule import Rule, RuleEndpoint
from .core.sales_channel import SalesChannel, SalesChannelEndpoint
from .core.sales_channel_domain import SalesChannelDomain, SalesChannelDomainEndpoint
from .core.salutation import Salutation, SalutationEndpoint
from .core.seo_url import SeoUrl, SeoUrlEndpoint
from .core.shipping_method import ShippingMethod, ShippingMethodEndpoint
from .core.state_machine import StateMachine, StateMachineEndpoint
from .core.state_machine_history import StateMachineHistory, StateMachineHistoryEndpoint
from .core.state_machine_state import StateMachineState, StateMachineStateEndpoint
from .core.state_machine_transition import StateMachineTransition, StateMachineTransitionEndpoint
from .core.tag import Tag, TagEndpoint
from .core.tax import Tax, TaxEndpoint
from .core.tax_rule import TaxRule, TaxRuleEndpoint
from .core.tax_rule_type import TaxRuleType, TaxRuleTypeEndpoint
from .core.unit import Unit, UnitEndpoint
from .core.user import User, UserEndpoint

__all__ = [
    "AdminEndpoints",
=======
from .core.app import App
from .core.app_script_condition import AppScriptCondition
from .core.category import Category
from .core.cms_block import CmsBlock
from .core.cms_page import CmsPage
from .core.cms_section import CmsSection
from .core.cms_slot import CmsSlot
from .core.country import Country
from .core.country_state import CountryState
from .core.currency import Currency
from .core.currency_country_rounding import CurrencyCountryRounding
from .core.customer import Customer
from .core.customer_address import CustomerAddress
from .core.customer_group import CustomerGroup
from .core.customer_recovery import CustomerRecovery
from .core.customer_wishlist import CustomerWishlist
from .core.customer_wishlist_product import CustomerWishlistProduct
from .core.delivery_time import DeliveryTime
from .core.document import Document
from .core.document_base_config import DocumentBaseConfig
from .core.document_base_config_sales_channel import DocumentBaseConfigSalesChannel
from .core.document_type import DocumentType
from .core.landing_page import LandingPage
from .core.language import Language
from .core.locale import Locale
from .core.main_category import MainCategory
from .core.media import Media
from .core.media_thumbnail import MediaThumbnail
from .core.order import Order
from .core.order_address import OrderAddress
from .core.order_customer import OrderCustomer
from .core.order_delivery import OrderDelivery
from .core.order_delivery_position import OrderDeliveryPosition
from .core.order_line_item import OrderLineItem
from .core.order_line_item_download import OrderLineItemDownload
from .core.order_transaction import OrderTransaction
from .core.order_transaction_capture import OrderTransactionCapture
from .core.order_transaction_capture_refund import OrderTransactionCaptureRefund
from .core.order_transaction_capture_refund_position import OrderTransactionCaptureRefundPosition
from .core.payment_method import PaymentMethod
from .core.product import Product
from .core.product_configurator_setting import ProductConfiguratorSetting
from .core.product_cross_selling import ProductCrossSelling
from .core.product_cross_selling_assigned_products import ProductCrossSellingAssignedProducts
from .core.product_download import ProductDownload
from .core.product_export import ProductExport
from .core.product_feature_set import ProductFeatureSet
from .core.product_manufacturer import ProductManufacturer
from .core.product_media import ProductMedia
from .core.product_price import ProductPrice
from .core.product_review import ProductReview
from .core.product_search_keyword import ProductSearchKeyword
from .core.product_stream import ProductStream
from .core.product_visibility import ProductVisibility
from .core.promotion import Promotion
from .core.promotion_discount import PromotionDiscount
from .core.promotion_discount_prices import PromotionDiscountPrices
from .core.property_group import PropertyGroup
from .core.property_group_option import PropertyGroupOption
from .core.rule import Rule
from .core.rule_condition import RuleCondition
from .core.sales_channel import SalesChannel
from .core.sales_channel_domain import SalesChannelDomain
from .core.salutation import Salutation
from .core.seo_url import SeoUrl
from .core.shipping_method import ShippingMethod
from .core.state_machine import StateMachine
from .core.state_machine_history import StateMachineHistory
from .core.state_machine_state import StateMachineState
from .core.state_machine_transition import StateMachineTransition
from .core.tag import Tag
from .core.tax import Tax
from .core.tax_rule import TaxRule
from .core.tax_rule_type import TaxRuleType
from .core.unit import Unit
from .core.user import User

__all__ = [
    "App",
    "AppScriptCondition",
>>>>>>> 96e1ec79
    "Category",
    "CmsBlock",
    "CmsPage",
    "CmsSection",
    "CmsSlot",
    "Country",
    "CountryState",
    "Currency",
    "CurrencyCountryRounding",
    "Customer",
    "CustomerAddress",
    "CustomerGroup",
    "CustomerRecovery",
    "CustomerWishlist",
    "CustomerWishlistProduct",
    "DeliveryTime",
    "Document",
    "DocumentBaseConfig",
    "DocumentBaseConfigSalesChannel",
    "DocumentType",
    "LandingPage",
    "Language",
    "Locale",
    "MainCategory",
    "Media",
    "MediaThumbnail",
    "Order",
    "OrderAddress",
    "OrderCustomer",
    "OrderDelivery",
    "OrderDeliveryPosition",
    "OrderLineItem",
    "OrderLineItemDownload",
    "OrderTransaction",
    "OrderTransactionCapture",
    "OrderTransactionCaptureRefund",
    "OrderTransactionCaptureRefundPosition",
    "PaymentMethod",
    "Product",
    "ProductConfiguratorSetting",
    "ProductCrossSelling",
    "ProductCrossSellingAssignedProducts",
    "ProductDownload",
    "ProductExport",
    "ProductFeatureSet",
    "ProductManufacturer",
    "ProductMedia",
    "ProductPrice",
    "ProductReview",
    "ProductSearchKeyword",
    "ProductStream",
    "ProductVisibility",
    "Promotion",
    "PromotionDiscount",
    "PromotionDiscountPrices",
    "PropertyGroup",
    "PropertyGroupOption",
    "Rule",
    "RuleCondition",
    "SalesChannel",
    "SalesChannelDomain",
    "Salutation",
    "SeoUrl",
    "ShippingMethod",
    "StateMachine",
    "StateMachineHistory",
    "StateMachineState",
    "StateMachineTransition",
    "Tag",
    "Tax",
    "TaxRule",
    "TaxRuleType",
    "Unit",
    "User",
]


class AdminEndpoints:
    def init_endpoints(self, client: "AdminClient") -> None:
        self.category = CategoryEndpoint(client)
        self.cms_block = CmsBlockEndpoint(client)
        self.cms_page = CmsPageEndpoint(client)
        self.cms_section = CmsSectionEndpoint(client)
        self.cms_slot = CmsSlotEndpoint(client)
        self.country = CountryEndpoint(client)
        self.country_state = CountryStateEndpoint(client)
        self.currency = CurrencyEndpoint(client)
        self.currency_country_rounding = CurrencyCountryRoundingEndpoint(client)
        self.customer = CustomerEndpoint(client)
        self.customer_address = CustomerAddressEndpoint(client)
        self.customer_group = CustomerGroupEndpoint(client)
        self.customer_recovery = CustomerRecoveryEndpoint(client)
        self.customer_wishlist = CustomerWishlistEndpoint(client)
        self.customer_wishlist_product = CustomerWishlistProductEndpoint(client)
        self.delivery_time = DeliveryTimeEndpoint(client)
        self.document = DocumentEndpoint(client)
        self.document_base_config = DocumentBaseConfigEndpoint(client)
        self.document_base_config_sales_channel = DocumentBaseConfigSalesChannelEndpoint(client)
        self.document_type = DocumentTypeEndpoint(client)
        self.landing_page = LandingPageEndpoint(client)
        self.language = LanguageEndpoint(client)
        self.locale = LocaleEndpoint(client)
        self.main_category = MainCategoryEndpoint(client)
        self.media = MediaEndpoint(client)
        self.media_thumbnail = MediaThumbnailEndpoint(client)
        self.order = OrderEndpoint(client)
        self.order_address = OrderAddressEndpoint(client)
        self.order_customer = OrderCustomerEndpoint(client)
        self.order_delivery = OrderDeliveryEndpoint(client)
        self.order_delivery_position = OrderDeliveryPositionEndpoint(client)
        self.order_line_item = OrderLineItemEndpoint(client)
        self.order_line_item_download = OrderLineItemDownloadEndpoint(client)
        self.order_transaction = OrderTransactionEndpoint(client)
        self.order_transaction_capture = OrderTransactionCaptureEndpoint(client)
        self.order_transaction_capture_refund = OrderTransactionCaptureRefundEndpoint(client)
        self.order_transaction_capture_refund_position = OrderTransactionCaptureRefundPositionEndpoint(client)
        self.payment_method = PaymentMethodEndpoint(client)
        self.product = ProductEndpoint(client)
        self.product_configurator_setting = ProductConfiguratorSettingEndpoint(client)
        self.product_cross_selling = ProductCrossSellingEndpoint(client)
        self.product_cross_selling_assigned_products = ProductCrossSellingAssignedProductsEndpoint(client)
        self.product_download = ProductDownloadEndpoint(client)
        self.product_export = ProductExportEndpoint(client)
        self.product_feature_set = ProductFeatureSetEndpoint(client)
        self.product_manufacturer = ProductManufacturerEndpoint(client)
        self.product_media = ProductMediaEndpoint(client)
        self.product_price = ProductPriceEndpoint(client)
        self.product_review = ProductReviewEndpoint(client)
        self.product_search_keyword = ProductSearchKeywordEndpoint(client)
        self.product_stream = ProductStreamEndpoint(client)
        self.product_visibility = ProductVisibilityEndpoint(client)
        self.promotion = PromotionEndpoint(client)
        self.promotion_discount = PromotionDiscountEndpoint(client)
        self.promotion_discount_prices = PromotionDiscountPricesEndpoint(client)
        self.property_group = PropertyGroupEndpoint(client)
        self.property_group_option = PropertyGroupOptionEndpoint(client)
        self.rule = RuleEndpoint(client)
        self.sales_channel = SalesChannelEndpoint(client)
        self.sales_channel_domain = SalesChannelDomainEndpoint(client)
        self.salutation = SalutationEndpoint(client)
        self.seo_url = SeoUrlEndpoint(client)
        self.shipping_method = ShippingMethodEndpoint(client)
        self.state_machine = StateMachineEndpoint(client)
        self.state_machine_history = StateMachineHistoryEndpoint(client)
        self.state_machine_state = StateMachineStateEndpoint(client)
        self.state_machine_transition = StateMachineTransitionEndpoint(client)
        self.tag = TagEndpoint(client)
        self.tax = TaxEndpoint(client)
        self.tax_rule = TaxRuleEndpoint(client)
        self.tax_rule_type = TaxRuleTypeEndpoint(client)
        self.unit = UnitEndpoint(client)
        self.user = UserEndpoint(client)<|MERGE_RESOLUTION|>--- conflicted
+++ resolved
@@ -1,9 +1,10 @@
-<<<<<<< HEAD
 from typing import TYPE_CHECKING
 
 if TYPE_CHECKING:
     from ...client import AdminClient
 
+from .core.app import App, AppEndpoint
+from .core.app_script_condition import AppScriptCondition, AppScriptConditionEndpoint
 from .core.category import Category, CategoryEndpoint
 from .core.cms_block import CmsBlock, CmsBlockEndpoint
 from .core.cms_page import CmsPage, CmsPageEndpoint
@@ -71,6 +72,7 @@
 from .core.property_group import PropertyGroup, PropertyGroupEndpoint
 from .core.property_group_option import PropertyGroupOption, PropertyGroupOptionEndpoint
 from .core.rule import Rule, RuleEndpoint
+from .core.rule_condition import RuleCondition, RuleConditionEndpoint
 from .core.sales_channel import SalesChannel, SalesChannelEndpoint
 from .core.sales_channel_domain import SalesChannelDomain, SalesChannelDomainEndpoint
 from .core.salutation import Salutation, SalutationEndpoint
@@ -89,88 +91,8 @@
 
 __all__ = [
     "AdminEndpoints",
-=======
-from .core.app import App
-from .core.app_script_condition import AppScriptCondition
-from .core.category import Category
-from .core.cms_block import CmsBlock
-from .core.cms_page import CmsPage
-from .core.cms_section import CmsSection
-from .core.cms_slot import CmsSlot
-from .core.country import Country
-from .core.country_state import CountryState
-from .core.currency import Currency
-from .core.currency_country_rounding import CurrencyCountryRounding
-from .core.customer import Customer
-from .core.customer_address import CustomerAddress
-from .core.customer_group import CustomerGroup
-from .core.customer_recovery import CustomerRecovery
-from .core.customer_wishlist import CustomerWishlist
-from .core.customer_wishlist_product import CustomerWishlistProduct
-from .core.delivery_time import DeliveryTime
-from .core.document import Document
-from .core.document_base_config import DocumentBaseConfig
-from .core.document_base_config_sales_channel import DocumentBaseConfigSalesChannel
-from .core.document_type import DocumentType
-from .core.landing_page import LandingPage
-from .core.language import Language
-from .core.locale import Locale
-from .core.main_category import MainCategory
-from .core.media import Media
-from .core.media_thumbnail import MediaThumbnail
-from .core.order import Order
-from .core.order_address import OrderAddress
-from .core.order_customer import OrderCustomer
-from .core.order_delivery import OrderDelivery
-from .core.order_delivery_position import OrderDeliveryPosition
-from .core.order_line_item import OrderLineItem
-from .core.order_line_item_download import OrderLineItemDownload
-from .core.order_transaction import OrderTransaction
-from .core.order_transaction_capture import OrderTransactionCapture
-from .core.order_transaction_capture_refund import OrderTransactionCaptureRefund
-from .core.order_transaction_capture_refund_position import OrderTransactionCaptureRefundPosition
-from .core.payment_method import PaymentMethod
-from .core.product import Product
-from .core.product_configurator_setting import ProductConfiguratorSetting
-from .core.product_cross_selling import ProductCrossSelling
-from .core.product_cross_selling_assigned_products import ProductCrossSellingAssignedProducts
-from .core.product_download import ProductDownload
-from .core.product_export import ProductExport
-from .core.product_feature_set import ProductFeatureSet
-from .core.product_manufacturer import ProductManufacturer
-from .core.product_media import ProductMedia
-from .core.product_price import ProductPrice
-from .core.product_review import ProductReview
-from .core.product_search_keyword import ProductSearchKeyword
-from .core.product_stream import ProductStream
-from .core.product_visibility import ProductVisibility
-from .core.promotion import Promotion
-from .core.promotion_discount import PromotionDiscount
-from .core.promotion_discount_prices import PromotionDiscountPrices
-from .core.property_group import PropertyGroup
-from .core.property_group_option import PropertyGroupOption
-from .core.rule import Rule
-from .core.rule_condition import RuleCondition
-from .core.sales_channel import SalesChannel
-from .core.sales_channel_domain import SalesChannelDomain
-from .core.salutation import Salutation
-from .core.seo_url import SeoUrl
-from .core.shipping_method import ShippingMethod
-from .core.state_machine import StateMachine
-from .core.state_machine_history import StateMachineHistory
-from .core.state_machine_state import StateMachineState
-from .core.state_machine_transition import StateMachineTransition
-from .core.tag import Tag
-from .core.tax import Tax
-from .core.tax_rule import TaxRule
-from .core.tax_rule_type import TaxRuleType
-from .core.unit import Unit
-from .core.user import User
-
-__all__ = [
     "App",
     "AppScriptCondition",
->>>>>>> 96e1ec79
     "Category",
     "CmsBlock",
     "CmsPage",
@@ -250,6 +172,8 @@
 
 class AdminEndpoints:
     def init_endpoints(self, client: "AdminClient") -> None:
+        self.app = AppEndpoint(client)
+        self.app_script_condition = AppScriptConditionEndpoint(client)
         self.category = CategoryEndpoint(client)
         self.cms_block = CmsBlockEndpoint(client)
         self.cms_page = CmsPageEndpoint(client)
@@ -308,6 +232,7 @@
         self.property_group = PropertyGroupEndpoint(client)
         self.property_group_option = PropertyGroupOptionEndpoint(client)
         self.rule = RuleEndpoint(client)
+        self.rule_condition = RuleConditionEndpoint(client)
         self.sales_channel = SalesChannelEndpoint(client)
         self.sales_channel_domain = SalesChannelDomainEndpoint(client)
         self.salutation = SalutationEndpoint(client)
