from typing import TYPE_CHECKING

if TYPE_CHECKING:
    from ...client import AdminClient

<<<<<<< HEAD
from .core.acl_role import AclRole, AclRoleEndpoint
=======
from .commercial.b2b_components_role import B2bComponentsRole, B2bComponentsRoleEndpoint
from .commercial.b2b_employee import B2bEmployee, B2bEmployeeEndpoint
>>>>>>> db1ba723
from .core.app import App, AppEndpoint
from .core.app_script_condition import AppScriptCondition, AppScriptConditionEndpoint
from .core.category import Category, CategoryEndpoint
from .core.cms_block import CmsBlock, CmsBlockEndpoint
from .core.cms_page import CmsPage, CmsPageEndpoint
from .core.cms_section import CmsSection, CmsSectionEndpoint
from .core.cms_slot import CmsSlot, CmsSlotEndpoint
from .core.country import Country, CountryEndpoint
from .core.country_state import CountryState, CountryStateEndpoint
from .core.currency import Currency, CurrencyEndpoint
from .core.currency_country_rounding import CurrencyCountryRounding, CurrencyCountryRoundingEndpoint
from .core.customer import Customer, CustomerEndpoint
from .core.customer_address import CustomerAddress, CustomerAddressEndpoint
from .core.customer_group import CustomerGroup, CustomerGroupEndpoint
from .core.customer_recovery import CustomerRecovery, CustomerRecoveryEndpoint
from .core.customer_wishlist import CustomerWishlist, CustomerWishlistEndpoint
from .core.customer_wishlist_product import CustomerWishlistProduct, CustomerWishlistProductEndpoint
from .core.delivery_time import DeliveryTime, DeliveryTimeEndpoint
from .core.document import Document, DocumentEndpoint
from .core.document_base_config import DocumentBaseConfig, DocumentBaseConfigEndpoint
from .core.document_base_config_sales_channel import (
    DocumentBaseConfigSalesChannel,
    DocumentBaseConfigSalesChannelEndpoint,
)
from .core.document_type import DocumentType, DocumentTypeEndpoint
from .core.integration import Integration, IntegrationEndpoint
from .core.landing_page import LandingPage, LandingPageEndpoint
from .core.language import Language, LanguageEndpoint
from .core.locale import Locale, LocaleEndpoint
from .core.main_category import MainCategory, MainCategoryEndpoint
from .core.media import Media, MediaEndpoint
from .core.media_thumbnail import MediaThumbnail, MediaThumbnailEndpoint
from .core.order import Order, OrderEndpoint
from .core.order_address import OrderAddress, OrderAddressEndpoint
from .core.order_customer import OrderCustomer, OrderCustomerEndpoint
from .core.order_delivery import OrderDelivery, OrderDeliveryEndpoint
from .core.order_delivery_position import OrderDeliveryPosition, OrderDeliveryPositionEndpoint
from .core.order_line_item import OrderLineItem, OrderLineItemEndpoint
from .core.order_line_item_download import OrderLineItemDownload, OrderLineItemDownloadEndpoint
from .core.order_transaction import OrderTransaction, OrderTransactionEndpoint
from .core.order_transaction_capture import OrderTransactionCapture, OrderTransactionCaptureEndpoint
from .core.order_transaction_capture_refund import OrderTransactionCaptureRefund, OrderTransactionCaptureRefundEndpoint
from .core.order_transaction_capture_refund_position import (
    OrderTransactionCaptureRefundPosition,
    OrderTransactionCaptureRefundPositionEndpoint,
)
from .core.payment_method import PaymentMethod, PaymentMethodEndpoint
from .core.product import Product, ProductEndpoint
from .core.product_configurator_setting import ProductConfiguratorSetting, ProductConfiguratorSettingEndpoint
from .core.product_cross_selling import ProductCrossSelling, ProductCrossSellingEndpoint
from .core.product_cross_selling_assigned_products import (
    ProductCrossSellingAssignedProducts,
    ProductCrossSellingAssignedProductsEndpoint,
)
from .core.product_download import ProductDownload, ProductDownloadEndpoint
from .core.product_export import ProductExport, ProductExportEndpoint
from .core.product_feature_set import ProductFeatureSet, ProductFeatureSetEndpoint
from .core.product_manufacturer import ProductManufacturer, ProductManufacturerEndpoint
from .core.product_media import ProductMedia, ProductMediaEndpoint
from .core.product_price import ProductPrice, ProductPriceEndpoint
from .core.product_review import ProductReview, ProductReviewEndpoint
from .core.product_search_keyword import ProductSearchKeyword, ProductSearchKeywordEndpoint
from .core.product_stream import ProductStream, ProductStreamEndpoint
from .core.product_visibility import ProductVisibility, ProductVisibilityEndpoint
from .core.promotion import Promotion, PromotionEndpoint
from .core.promotion_discount import PromotionDiscount, PromotionDiscountEndpoint
from .core.promotion_discount_prices import PromotionDiscountPrices, PromotionDiscountPricesEndpoint
from .core.property_group import PropertyGroup, PropertyGroupEndpoint
from .core.property_group_option import PropertyGroupOption, PropertyGroupOptionEndpoint
from .core.rule import Rule, RuleEndpoint
from .core.rule_condition import RuleCondition, RuleConditionEndpoint
from .core.sales_channel import SalesChannel, SalesChannelEndpoint
from .core.sales_channel_domain import SalesChannelDomain, SalesChannelDomainEndpoint
from .core.salutation import Salutation, SalutationEndpoint
from .core.seo_url import SeoUrl, SeoUrlEndpoint
from .core.shipping_method import ShippingMethod, ShippingMethodEndpoint
from .core.state_machine import StateMachine, StateMachineEndpoint
from .core.state_machine_history import StateMachineHistory, StateMachineHistoryEndpoint
from .core.state_machine_state import StateMachineState, StateMachineStateEndpoint
from .core.state_machine_transition import StateMachineTransition, StateMachineTransitionEndpoint
from .core.tag import Tag, TagEndpoint
from .core.tax import Tax, TaxEndpoint
from .core.tax_rule import TaxRule, TaxRuleEndpoint
from .core.tax_rule_type import TaxRuleType, TaxRuleTypeEndpoint
from .core.unit import Unit, UnitEndpoint
from .core.user import User, UserEndpoint

__all__ = [
    "AclRole",
    "AdminEndpoints",
    "B2bComponentsRole",
    "B2bEmployee",
    "App",
    "AppScriptCondition",
    "Category",
    "CmsBlock",
    "CmsPage",
    "CmsSection",
    "CmsSlot",
    "Country",
    "CountryState",
    "Currency",
    "CurrencyCountryRounding",
    "Customer",
    "CustomerAddress",
    "CustomerGroup",
    "CustomerRecovery",
    "CustomerWishlist",
    "CustomerWishlistProduct",
    "DeliveryTime",
    "Document",
    "DocumentBaseConfig",
    "DocumentBaseConfigSalesChannel",
    "DocumentType",
    "Integration",
    "LandingPage",
    "Language",
    "Locale",
    "MainCategory",
    "Media",
    "MediaThumbnail",
    "Order",
    "OrderAddress",
    "OrderCustomer",
    "OrderDelivery",
    "OrderDeliveryPosition",
    "OrderLineItem",
    "OrderLineItemDownload",
    "OrderTransaction",
    "OrderTransactionCapture",
    "OrderTransactionCaptureRefund",
    "OrderTransactionCaptureRefundPosition",
    "PaymentMethod",
    "Product",
    "ProductConfiguratorSetting",
    "ProductCrossSelling",
    "ProductCrossSellingAssignedProducts",
    "ProductDownload",
    "ProductExport",
    "ProductFeatureSet",
    "ProductManufacturer",
    "ProductMedia",
    "ProductPrice",
    "ProductReview",
    "ProductSearchKeyword",
    "ProductStream",
    "ProductVisibility",
    "Promotion",
    "PromotionDiscount",
    "PromotionDiscountPrices",
    "PropertyGroup",
    "PropertyGroupOption",
    "Rule",
    "RuleCondition",
    "SalesChannel",
    "SalesChannelDomain",
    "Salutation",
    "SeoUrl",
    "ShippingMethod",
    "StateMachine",
    "StateMachineHistory",
    "StateMachineState",
    "StateMachineTransition",
    "Tag",
    "Tax",
    "TaxRule",
    "TaxRuleType",
    "Unit",
    "User",
]


class AdminEndpoints:
    def init_endpoints(self, client: "AdminClient") -> None:
<<<<<<< HEAD
        self.acl_role = AclRoleEndpoint(client)
=======
        # Commercial
        self.b2b_employee = B2bEmployeeEndpoint(client)
        self.b2b_components_role = B2bComponentsRoleEndpoint(client)

        # Core
>>>>>>> db1ba723
        self.app = AppEndpoint(client)
        self.app_script_condition = AppScriptConditionEndpoint(client)
        self.category = CategoryEndpoint(client)
        self.cms_block = CmsBlockEndpoint(client)
        self.cms_page = CmsPageEndpoint(client)
        self.cms_section = CmsSectionEndpoint(client)
        self.cms_slot = CmsSlotEndpoint(client)
        self.country = CountryEndpoint(client)
        self.country_state = CountryStateEndpoint(client)
        self.currency = CurrencyEndpoint(client)
        self.currency_country_rounding = CurrencyCountryRoundingEndpoint(client)
        self.customer = CustomerEndpoint(client)
        self.customer_address = CustomerAddressEndpoint(client)
        self.customer_group = CustomerGroupEndpoint(client)
        self.customer_recovery = CustomerRecoveryEndpoint(client)
        self.customer_wishlist = CustomerWishlistEndpoint(client)
        self.customer_wishlist_product = CustomerWishlistProductEndpoint(client)
        self.delivery_time = DeliveryTimeEndpoint(client)
        self.document = DocumentEndpoint(client)
        self.document_base_config = DocumentBaseConfigEndpoint(client)
        self.document_base_config_sales_channel = DocumentBaseConfigSalesChannelEndpoint(client)
        self.document_type = DocumentTypeEndpoint(client)
        self.integration = IntegrationEndpoint(client)
        self.landing_page = LandingPageEndpoint(client)
        self.language = LanguageEndpoint(client)
        self.locale = LocaleEndpoint(client)
        self.main_category = MainCategoryEndpoint(client)
        self.media = MediaEndpoint(client)
        self.media_thumbnail = MediaThumbnailEndpoint(client)
        self.order = OrderEndpoint(client)
        self.order_address = OrderAddressEndpoint(client)
        self.order_customer = OrderCustomerEndpoint(client)
        self.order_delivery = OrderDeliveryEndpoint(client)
        self.order_delivery_position = OrderDeliveryPositionEndpoint(client)
        self.order_line_item = OrderLineItemEndpoint(client)
        self.order_line_item_download = OrderLineItemDownloadEndpoint(client)
        self.order_transaction = OrderTransactionEndpoint(client)
        self.order_transaction_capture = OrderTransactionCaptureEndpoint(client)
        self.order_transaction_capture_refund = OrderTransactionCaptureRefundEndpoint(client)
        self.order_transaction_capture_refund_position = OrderTransactionCaptureRefundPositionEndpoint(client)
        self.payment_method = PaymentMethodEndpoint(client)
        self.product = ProductEndpoint(client)
        self.product_configurator_setting = ProductConfiguratorSettingEndpoint(client)
        self.product_cross_selling = ProductCrossSellingEndpoint(client)
        self.product_cross_selling_assigned_products = ProductCrossSellingAssignedProductsEndpoint(client)
        self.product_download = ProductDownloadEndpoint(client)
        self.product_export = ProductExportEndpoint(client)
        self.product_feature_set = ProductFeatureSetEndpoint(client)
        self.product_manufacturer = ProductManufacturerEndpoint(client)
        self.product_media = ProductMediaEndpoint(client)
        self.product_price = ProductPriceEndpoint(client)
        self.product_review = ProductReviewEndpoint(client)
        self.product_search_keyword = ProductSearchKeywordEndpoint(client)
        self.product_stream = ProductStreamEndpoint(client)
        self.product_visibility = ProductVisibilityEndpoint(client)
        self.promotion = PromotionEndpoint(client)
        self.promotion_discount = PromotionDiscountEndpoint(client)
        self.promotion_discount_prices = PromotionDiscountPricesEndpoint(client)
        self.property_group = PropertyGroupEndpoint(client)
        self.property_group_option = PropertyGroupOptionEndpoint(client)
        self.rule = RuleEndpoint(client)
        self.rule_condition = RuleConditionEndpoint(client)
        self.sales_channel = SalesChannelEndpoint(client)
        self.sales_channel_domain = SalesChannelDomainEndpoint(client)
        self.salutation = SalutationEndpoint(client)
        self.seo_url = SeoUrlEndpoint(client)
        self.shipping_method = ShippingMethodEndpoint(client)
        self.state_machine = StateMachineEndpoint(client)
        self.state_machine_history = StateMachineHistoryEndpoint(client)
        self.state_machine_state = StateMachineStateEndpoint(client)
        self.state_machine_transition = StateMachineTransitionEndpoint(client)
        self.tag = TagEndpoint(client)
        self.tax = TaxEndpoint(client)
        self.tax_rule = TaxRuleEndpoint(client)
        self.tax_rule_type = TaxRuleTypeEndpoint(client)
        self.unit = UnitEndpoint(client)
        self.user = UserEndpoint(client)<|MERGE_RESOLUTION|>--- conflicted
+++ resolved
@@ -3,12 +3,9 @@
 if TYPE_CHECKING:
     from ...client import AdminClient
 
-<<<<<<< HEAD
-from .core.acl_role import AclRole, AclRoleEndpoint
-=======
 from .commercial.b2b_components_role import B2bComponentsRole, B2bComponentsRoleEndpoint
 from .commercial.b2b_employee import B2bEmployee, B2bEmployeeEndpoint
->>>>>>> db1ba723
+from .core.acl_role import AclRole, AclRoleEndpoint
 from .core.app import App, AppEndpoint
 from .core.app_script_condition import AppScriptCondition, AppScriptConditionEndpoint
 from .core.category import Category, CategoryEndpoint
@@ -183,15 +180,12 @@
 
 class AdminEndpoints:
     def init_endpoints(self, client: "AdminClient") -> None:
-<<<<<<< HEAD
-        self.acl_role = AclRoleEndpoint(client)
-=======
         # Commercial
         self.b2b_employee = B2bEmployeeEndpoint(client)
         self.b2b_components_role = B2bComponentsRoleEndpoint(client)
 
         # Core
->>>>>>> db1ba723
+        self.acl_role = AclRoleEndpoint(client)
         self.app = AppEndpoint(client)
         self.app_script_condition = AppScriptConditionEndpoint(client)
         self.category = CategoryEndpoint(client)
