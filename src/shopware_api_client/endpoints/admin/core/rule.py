from typing import Any

from pydantic import Field

from ....base import ApiModelBase, EndpointBase, EndpointClass
from ...relations import ManyRelation


class RuleBase(ApiModelBase[EndpointClass]):
    _identifier: str = "rule"

    name: str
    priority: int
    description: str | None = None
    invalid: bool | None = Field(default=None, exclude=True)
<<<<<<< HEAD
    areas: list[dict[str, Any]] | None = Field(default=None, exclude=True)
    custom_fields: dict[str, Any] | None = None
    module_types: dict[str, Any] | None = None
=======
    areas: list[str] | None = Field(default=None, exclude=True)
    custom_fields: dict[str, Any] | None = Field(
        default=None, serialization_alias="customFields", validation_alias=AliasChoices("custom_fields", "customFields")
    )
    module_types: dict[str, Any] | None = Field(
        default=None, serialization_alias="moduleTypes", validation_alias=AliasChoices("module_types", "moduleTypes")
    )
    created_at: AwareDatetime = Field(
        ..., serialization_alias="createdAt", validation_alias=AliasChoices("created_at", "createdAt"), exclude=True
    )
    updated_at: AwareDatetime | None = Field(
        default=None,
        serialization_alias="updatedAt",
        validation_alias=AliasChoices("updated_at", "updatedAt"),
        exclude=True,
    )
>>>>>>> 96e1ec79


class RuleRelations:
    product_prices: ManyRelation["ProductPrice"]
    shipping_methods: ManyRelation["ShippingMethod"]
    payment_methods: ManyRelation["PaymentMethod"]
    persona_promotions: ManyRelation["Promotion"]
    tags: ManyRelation["Tag"]
    order_promotions: ManyRelation["Promotion"]
    cart_promotions: ManyRelation["Promotion"]
    promotion_discounts: ManyRelation["PromotionDiscount"]

    """
    Todo:
    conditions[RuleCondition], shipping_method_prices[ShippingMethodPrice],
    shipping_method_price_calculations[ShippingMethodPrice], flow_sequences[FlowSequence], tax_providers[TaxProvider],
    promotion_set_groups[PromotionSetGroup]
    """


class Rule(RuleBase["RuleEndpoint"], RuleRelations):
    pass


class RuleEndpoint(EndpointBase[Rule]):
    name = "rule"
    path = "/rule"
    model_class = Rule


from .payment_method import PaymentMethod  # noqa: E402
from .product_price import ProductPrice  # noqa: E402
from .promotion import Promotion  # noqa: E402
from .promotion_discount import PromotionDiscount  # noqa: E402
from .shipping_method import ShippingMethod  # noqa: E402
from .tag import Tag  # noqa: E402<|MERGE_RESOLUTION|>--- conflicted
+++ resolved
@@ -13,28 +13,9 @@
     priority: int
     description: str | None = None
     invalid: bool | None = Field(default=None, exclude=True)
-<<<<<<< HEAD
-    areas: list[dict[str, Any]] | None = Field(default=None, exclude=True)
+    areas: list[str] | None = Field(default=None, exclude=True)
     custom_fields: dict[str, Any] | None = None
     module_types: dict[str, Any] | None = None
-=======
-    areas: list[str] | None = Field(default=None, exclude=True)
-    custom_fields: dict[str, Any] | None = Field(
-        default=None, serialization_alias="customFields", validation_alias=AliasChoices("custom_fields", "customFields")
-    )
-    module_types: dict[str, Any] | None = Field(
-        default=None, serialization_alias="moduleTypes", validation_alias=AliasChoices("module_types", "moduleTypes")
-    )
-    created_at: AwareDatetime = Field(
-        ..., serialization_alias="createdAt", validation_alias=AliasChoices("created_at", "createdAt"), exclude=True
-    )
-    updated_at: AwareDatetime | None = Field(
-        default=None,
-        serialization_alias="updatedAt",
-        validation_alias=AliasChoices("updated_at", "updatedAt"),
-        exclude=True,
-    )
->>>>>>> 96e1ec79
 
 
 class RuleRelations:
