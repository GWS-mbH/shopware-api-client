--- conflicted
+++ resolved
@@ -520,7 +520,7 @@
 
         return data
 
-    def _prase_data_single(self, reponse_dict: dict[str, Any]) -> dict[str, Any]:
+    def _parse_data_single(self, reponse_dict: dict[str, Any]) -> dict[str, Any]:
         return self._parse_data(reponse_dict)[0]
 
 
@@ -742,29 +742,7 @@
 
         return result_list
 
-<<<<<<< HEAD
     async def all(self) -> list[AdminModelClass] | list[dict[str, Any]]:
-=======
-    def _parse_data(self, response_dict: dict[str, Any]) -> list[dict[str, Any]]:
-        if "data" in response_dict:
-            key = "data"
-        elif "elements" in response_dict:
-            key = "elements"
-        else:
-            key = None
-
-        data: list[dict[str, Any]] | dict[str, Any] = response_dict[key] if key else response_dict
-
-        if isinstance(data, dict):
-            return [data]
-
-        return data
-
-    def _parse_data_single(self, reponse_dict: dict[str, Any]) -> dict[str, Any]:
-        return self._parse_data(reponse_dict)[0]
-
-    async def all(self) -> list[ModelClass] | list[dict[str, Any]]:
->>>>>>> caceb0f3
         data = self._get_data_dict()
 
         if self._is_search_query():
